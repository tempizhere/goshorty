--- conflicted
+++ resolved
@@ -23,8 +23,4 @@
 .vscode
 
 #
-<<<<<<< HEAD
-tests.txt
-=======
-t.txt
->>>>>>> d6e891d3
+tests.txt