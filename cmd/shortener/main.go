--- conflicted
+++ resolved
@@ -6,12 +6,7 @@
 	"fmt"
 	"io"
 	"net/http"
-<<<<<<< HEAD
 	"github.com/go-chi/chi/v5"
-=======
-	"strings"
->>>>>>> 9e567558
-)
 
 // Хранилище для пар "короткий ID — URL"
 var urlStore = make(map[string]string)
